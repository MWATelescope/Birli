[package]
name = "birli"
description = "A preprocessing pipeline for the Murchison Widefield Array"
<<<<<<< HEAD
version = "0.6.0-beta1"
=======
version = "0.5.2"
>>>>>>> 35c41503
readme = "README.md"
homepage = "https://github.com/MWATelescope/Birli"
repository = "https://github.com/MWATelescope/Birli"
authors = [
    "Derwent McElhinney <derwent.mcelhinney@curtin.edu.au>",
    "Christopher H. Jordan <christopherjordan87@gmail.com>",
    "Greg Sleap <greg.sleap@curtin.edu.au>",
]
edition = "2021"
rust-version = "1.58"
license = "MPL-2.0"
keywords = ["radioastronomy", "mwa", "astronomy", "aoflagger", "cotter"]
categories = ["science", "parsing"]
exclude = ["tests/*", ".vscode/*", ".github/*", ".talismanrc"]

# See more keys and their definitions at https://doc.rust-lang.org/cargo/reference/manifest.html

[features]
default = ["aoflagger"]
aoflagger = ["aoflagger_sys"]
erfa-static = ["marlu/erfa-static"]
cfitsio-static = ["marlu/cfitsio-static"]
all-static = ["erfa-static", "cfitsio-static"]

[dependencies]
aoflagger_sys = { version = "0.1.*", optional = true }
byteorder = "1.4.3"
cfg-if = "1.0.0"
clap = { version = "3.1.5", features = ["cargo"] }
crossbeam-channel = "0.5"
crossbeam-utils = "0.8"
derive_builder = "0.10.2"
env_logger = "0.9"
indicatif = { version = "0.16", features = ["rayon"] }
itertools = "0.10"
lazy_static = "1.4.*"
log = "0.4"
marlu = "0.6.0"
prettytable-rs = "0.8.0"
regex = "1.4"
thiserror = "1.0"

[dev-dependencies]
approx = { version = "0.5.*", features = ["num-complex"] }
assert_cli = "0.6"
criterion = "0.3"
csv = "1.1"
float-cmp = "0.9"
glob = "0.3"
lexical = "6.0"
ndarray = { version = ">=0.15.4,<0.16", features = ["approx-0_5"] }
tempfile = "3.3"

[build-dependencies]
built = { version = "0.5.*", features = ["chrono", "git2"] }

[[bench]]
name = "bench"
# don't use path here, it breaks things.
harness = false

[profile.bench]
opt-level = 3

[package.metadata.cargo-udeps.ignore]

[patch.crates-io]
# marlu = { path = "../Marlu" }
# marlu = { git = "https://github.com/MWATelescope/Marlu.git", branch = "..." }<|MERGE_RESOLUTION|>--- conflicted
+++ resolved
@@ -1,11 +1,7 @@
 [package]
 name = "birli"
 description = "A preprocessing pipeline for the Murchison Widefield Array"
-<<<<<<< HEAD
-version = "0.6.0-beta1"
-=======
-version = "0.5.2"
->>>>>>> 35c41503
+version = "0.6.0"
 readme = "README.md"
 homepage = "https://github.com/MWATelescope/Birli"
 repository = "https://github.com/MWATelescope/Birli"
