[package]
name = "birli"
description = "Common preprocessing tasks for the Murchison Widefield Array Epoch of Reionization pipeline"
version = "0.1.3"
readme = "README.md"
homepage = "https://github.com/MWATelescope/Birli"
repository = "https://github.com/MWATelescope/Birli"
authors = ["Derwent McElhinney <derwent.mcelhinney@curtin.edu.au>"]
edition = "2018"
license = "MPL-2.0"
keywords = ["radioastronomy", "mwa", "astronomy", "aoflagger", "cotter"]
categories = ["science", "parsing"]
exclude = ["tests/*", ".vscode/*", ".github/*", ".talismanrc"]

# See more keys and their definitions at https://doc.rust-lang.org/cargo/reference/manifest.html

[dependencies]
clap = "2.33.3"
crossbeam-channel = "0.5.*"
crossbeam-utils = "0.8.*"
cxx = "1.0.32"
env_logger = "0.8.3"
fitsio = "0.17.*"
fitsio-sys = "^0" # fitsio also uses fitsio-sys so ensure we both use the same
indicatif = "0.16.0"
itertools = "0.10.0"
libc = "0.2.86"
log = "0.4"
<<<<<<< HEAD
mwalib = "0.7.1"
=======
# mwalib = "0.7.0"
mwalib = {branch="timestep_coarse_chan_refactor", git="https://github.com/MWATelescope/mwalib.git"}
>>>>>>> 050defcd
rayon = "1.5.*"
regex = "1.4.*"
thiserror = "1.0.*"

[dev-dependencies]
assert_cli = "0.6.1"
criterion = "0.3"
glob = "0.3.0"
rustfmt = "0.10.0"
tempfile = "3.2.0"

[build-dependencies]
bindgen = "0.58.1"
cc = {version = "1.0.67", features = ["parallel"]}
cxx-build = "1.0.32"

[[bench]]
name = "bench"
harness = false

[profile.bench]
opt-level = 3<|MERGE_RESOLUTION|>--- conflicted
+++ resolved
@@ -26,12 +26,8 @@
 itertools = "0.10.0"
 libc = "0.2.86"
 log = "0.4"
-<<<<<<< HEAD
-mwalib = "0.7.1"
-=======
-# mwalib = "0.7.0"
+# mwalib = "0.7.1"
 mwalib = {branch="timestep_coarse_chan_refactor", git="https://github.com/MWATelescope/mwalib.git"}
->>>>>>> 050defcd
 rayon = "1.5.*"
 regex = "1.4.*"
 thiserror = "1.0.*"
